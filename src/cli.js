--- conflicted
+++ resolved
@@ -21,14 +21,11 @@
   outputDir: null, // Same directory as input by default
   preserveOriginal: true,
   recursive: false,
-<<<<<<< HEAD
   verbose: false,
-  quiet: false
-=======
+  quiet: false,
   json: false,
   dryRun: false,
   exclude: []
->>>>>>> 8c6a9daa
 };
 
 /**
@@ -153,26 +150,16 @@
     
     // Calculate savings
     const sizeSavings = ((originalSize - outputSize) / originalSize * 100).toFixed(1);
-<<<<<<< HEAD
-    const dimensionChange = (originalWidth !== newWidth || originalHeight !== newHeight) 
-      ? ` (${originalWidth}x${originalHeight} → ${newWidth}x${newHeight})`
-      : '';
-
-    normal(`✅ ${path.basename(inputPath)} → ${path.basename(outputPath)}`);
-    normal(`   Size: ${(originalSize / 1024).toFixed(1)}KB → ${(outputSize / 1024).toFixed(1)}KB (${sizeSavings}% savings)${dimensionChange}`);
-    
-=======
     const dimensionChange = originalWidth !== newWidth || originalHeight !== newHeight;
 
     if (!config.json) {
       const changeInfo = dimensionChange
         ? ` (${originalWidth}x${originalHeight} → ${newWidth}x${newHeight})`
         : '';
-      console.log(`✅ ${path.basename(inputPath)} → ${path.basename(outputPath)}`);
-      console.log(`   Size: ${(originalSize / 1024).toFixed(1)}KB → ${(outputSize / 1024).toFixed(1)}KB (${sizeSavings}% savings)${changeInfo}`);
-    }
-
->>>>>>> 8c6a9daa
+      normal(`✅ ${path.basename(inputPath)} → ${path.basename(outputPath)}`);
+      normal(`   Size: ${(originalSize / 1024).toFixed(1)}KB → ${(outputSize / 1024).toFixed(1)}KB (${sizeSavings}% savings)${changeInfo}`);
+    }
+
     return {
       inputPath,
       outputPath,
@@ -295,51 +282,33 @@
 async function optimizeImages(input, options) {
   const config = { ...DEFAULT_CONFIG, ...options };
 
-<<<<<<< HEAD
   setOutputMode(config);
-  normal('🖼️  AVIF Image Optimizer');
-  normal('========================');
-  normal(`Supported formats: ${SUPPORTED_FORMATS.join(', ')}`);
-  normal(`Max dimensions: ${config.maxWidth}x${config.maxHeight}px`);
-  normal(`Quality: ${config.quality}`);
-  normal(`Effort: ${config.effort}`);
-  normal('');
-=======
+  
   if (!config.json) {
-    console.log('🖼️  AVIF Image Optimizer');
-    console.log('========================');
-    console.log(`Supported formats: ${SUPPORTED_FORMATS.join(', ')}`);
-    console.log(`Max dimensions: ${config.maxWidth}x${config.maxHeight}px`);
-    console.log(`Quality: ${config.quality}`);
-    console.log(`Effort: ${config.effort}`);
+    normal('🖼️  AVIF Image Optimizer');
+    normal('========================');
+    normal(`Supported formats: ${SUPPORTED_FORMATS.join(', ')}`);
+    normal(`Max dimensions: ${config.maxWidth}x${config.maxHeight}px`);
+    normal(`Quality: ${config.quality}`);
+    normal(`Effort: ${config.effort}`);
     if (config.dryRun) {
-      console.log('Mode: Dry run (no files will be written)');
-    }
-    console.log('');
-  }
->>>>>>> 8c6a9daa
+      normal('Mode: Dry run (no files will be written)');
+    }
+    normal('');
+  }
   
   // Find image files
   let imageFiles = await findImageFiles(input, config.recursive);
   const { files: filteredFiles, excludedCount } = applyExclusions(imageFiles, config.exclude);
   imageFiles = filteredFiles;
-  if (excludedCount > 0) {
-    console.log(`Excluded ${excludedCount} file(s) based on patterns`);
+  if (excludedCount > 0 && !config.json) {
+    normal(`Excluded ${excludedCount} file(s) based on patterns`);
   }
 
   if (imageFiles.length === 0) {
-<<<<<<< HEAD
-    normal('⚠️  No supported image files found matching the pattern');
-    normal(`   Supported formats: ${SUPPORTED_FORMATS.join(', ')}`);
-    return;
-  }
-
-  normal(`Found ${imageFiles.length} image file(s) to convert:\n`);
-  
-=======
     if (!config.json) {
-      console.log('⚠️  No supported image files found matching the pattern');
-      console.log(`   Supported formats: ${SUPPORTED_FORMATS.join(', ')}`);
+      normal('⚠️  No supported image files found matching the pattern');
+      normal(`   Supported formats: ${SUPPORTED_FORMATS.join(', ')}`);
     } else {
       console.log(JSON.stringify({ error: 'No supported image files found' }));
     }
@@ -347,9 +316,8 @@
   }
 
   if (!config.json) {
-    console.log(`Found ${imageFiles.length} image file(s) to process:\n`);
-  }
->>>>>>> 8c6a9daa
+    normal(`Found ${imageFiles.length} image file(s) to process:\n`);
+  }
   // Convert files
   const results = [];
   for (const imageFile of imageFiles) {
@@ -363,32 +331,18 @@
 
   // Summary
   if (results.length > 0) {
-<<<<<<< HEAD
-    quiet('\n📊 Conversion Summary');
-    quiet('=====================');
-    
-    const totalOriginalSize = results.reduce((sum, r) => sum + r.originalSize, 0);
-    const totalOutputSize = results.reduce((sum, r) => sum + r.outputSize, 0);
-    const totalSavings = ((totalOriginalSize - totalOutputSize) / totalOriginalSize * 100).toFixed(1);
-    const resizedCount = results.filter(r => r.dimensionChange).length;
-    
-    quiet(`✅ Successfully converted: ${results.length} files`);
-    quiet(`📏 Resized images: ${resizedCount} files`);
-    quiet(`💾 Total size savings: ${(totalOriginalSize / 1024).toFixed(1)}KB → ${(totalOutputSize / 1024).toFixed(1)}KB (${totalSavings}%)`);
-    quiet(`🌐 Modern format: All images now use AVIF (93%+ browser support)`);
-=======
     const totalOriginalSize = results.reduce((sum, r) => sum + r.originalSize, 0);
     const totalOutputSize = results.reduce((sum, r) => sum + r.outputSize, 0);
     const totalSavings = ((totalOriginalSize - totalOutputSize) / totalOriginalSize * 100).toFixed(1);
     const resizedCount = results.filter(r => r.resized || r.dimensionChange).length;
 
     if (!config.json) {
-      console.log('\n📊 Conversion Summary');
-      console.log('=====================');
-      console.log(`✅ Successfully converted: ${results.length} files`);
-      console.log(`📏 Resized images: ${resizedCount} files`);
-      console.log(`💾 Total size savings: ${(totalOriginalSize / 1024).toFixed(1)}KB → ${(totalOutputSize / 1024).toFixed(1)}KB (${totalSavings}%)`);
-      console.log(`🌐 Modern format: All images now use AVIF (93%+ browser support)`);
+      quiet('\n📊 Conversion Summary');
+      quiet('=====================');
+      quiet(`✅ Successfully converted: ${results.length} files`);
+      quiet(`📏 Resized images: ${resizedCount} files`);
+      quiet(`💾 Total size savings: ${(totalOriginalSize / 1024).toFixed(1)}KB → ${(totalOutputSize / 1024).toFixed(1)}KB (${totalSavings}%)`);
+      quiet(`🌐 Modern format: All images now use AVIF (93%+ browser support)`);
     } else {
       const summary = {
         converted: results.length,
@@ -399,7 +353,6 @@
       };
       console.log(JSON.stringify({ summary, results }, null, 2));
     }
->>>>>>> 8c6a9daa
   }
 }
 
@@ -434,14 +387,11 @@
         outputDir: options.outputDir,
         preserveOriginal: options.preserveOriginal,
         recursive: options.recursive,
-<<<<<<< HEAD
         verbose: options.verbose,
-        quiet: options.quiet
-=======
+        quiet: options.quiet,
         json: options.json || false,
         dryRun: options.dryRun,
         exclude: options.exclude
->>>>>>> 8c6a9daa
       });
     } catch (error) {
       console.error('❌ Optimization failed:', error.message);
@@ -457,15 +407,11 @@
   $ avif-optimizer ./images --recursive
   $ avif-optimizer "*.{jpg,png}" --max-width 800
   $ avif-optimizer ./photos --output-dir ./optimized
-<<<<<<< HEAD
   $ avif-optimizer image.jpg --quiet
-  
-=======
   $ avif-optimizer ./images --dry-run
   $ avif-optimizer ./images --exclude "*.thumb.*"
   $ avif-optimizer ./images --json > report.json
 
->>>>>>> 8c6a9daa
 Supported formats: ${SUPPORTED_FORMATS.join(', ')}
 `);
 
