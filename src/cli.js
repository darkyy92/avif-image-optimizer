--- conflicted
+++ resolved
@@ -21,11 +21,8 @@
   outputDir: null, // Same directory as input by default
   preserveOriginal: true,
   recursive: false,
-<<<<<<< HEAD
-  dryRun: false
-=======
+  dryRun: false,
   exclude: []
->>>>>>> a57cc535
 };
 
 /**
@@ -306,14 +303,11 @@
   .option('-e, --effort <number>', 'Compression effort (1-10)', (value) => parseInt(value), DEFAULT_CONFIG.effort)
   .option('-o, --output-dir <path>', 'Output directory (default: same as input)')
   .option('-r, --recursive', 'Search recursively in subdirectories')
-<<<<<<< HEAD
   .option('-d, --dry-run', 'Show what files would be processed without converting')
-=======
   .option('-x, --exclude <pattern>', 'Glob pattern to exclude (can be used multiple times)', (val, acc) => {
     acc.push(val);
     return acc;
   }, [])
->>>>>>> a57cc535
   .option('--no-preserve-original', 'Delete original files after conversion')
   .action(async (input, options) => {
     try {
@@ -325,11 +319,8 @@
         outputDir: options.outputDir,
         preserveOriginal: options.preserveOriginal,
         recursive: options.recursive,
-<<<<<<< HEAD
-        dryRun: options.dryRun
-=======
+        dryRun: options.dryRun,
         exclude: options.exclude
->>>>>>> a57cc535
       });
     } catch (error) {
       console.error('❌ Optimization failed:', error.message);
@@ -345,11 +336,8 @@
   $ avif-optimizer ./images --recursive
   $ avif-optimizer "*.{jpg,png}" --max-width 800
   $ avif-optimizer ./photos --output-dir ./optimized
-<<<<<<< HEAD
   $ avif-optimizer ./images --dry-run
-=======
   $ avif-optimizer ./images --exclude "*.thumb.*"
->>>>>>> a57cc535
 
 Supported formats: ${SUPPORTED_FORMATS.join(', ')}
 `);
