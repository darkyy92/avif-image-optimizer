--- conflicted
+++ resolved
@@ -19,15 +19,12 @@
   outputDir: null,
   preserveOriginal: true,
   recursive: false,
-<<<<<<< HEAD
-  force: false
-=======
+  force: false,
   verbose: false,
   quiet: false,
   json: false,
   dryRun: false,
   exclude: []
->>>>>>> a3b96a78
 };
 
 // Supported formats
