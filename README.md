# AVIF Image Optimizer

> Fast, modern image optimizer that converts JPG, PNG and other formats to AVIF with intelligent resizing and compression.

[![npm version](https://badge.fury.io/js/avif-image-optimizer.svg)](https://badge.fury.io/js/avif-image-optimizer)
[![Node.js CI](https://github.com/darkyy92/avif-image-optimizer/workflows/Node.js%20CI/badge.svg)](https://github.com/darkyy92/avif-image-optimizer/actions)

## ✨ Features

- 🖼️ **Multi-format Support**: JPG, PNG, WebP, TIFF → AVIF conversion
- 📏 **Smart Resizing**: Intelligent resizing with aspect ratio preservation (never upscales)
- 🎯 **Quality Control**: Configurable quality settings optimized for web use
- 📁 **Batch Processing**: Process single files, directories, or glob patterns
- ⚡ **High Performance**: Uses Sharp library for lightning-fast processing
- 📊 **Detailed Reporting**: Shows file size savings and dimension changes
- 🚫 **Exclude Patterns**: Skip files matching glob patterns during batch runs
- 🌐 **Web Optimized**: AVIF format with 93%+ browser support and 50-90% size reduction

## 🚀 Quick Start

### Installation

```bash
# Install globally
npm install -g avif-image-optimizer

# Or install locally in your project
npm install avif-image-optimizer
```

### Basic Usage

```bash
# Convert a single image
avif-optimizer photo.jpg

# Convert all images in a directory
avif-optimizer ./images --recursive

# Convert with custom quality
avif-optimizer photo.png --quality 80

# Batch convert with size limit
avif-optimizer "*.{jpg,png}" --max-width 800
```

### Importing in Web Projects

After installing the package locally you can import the ES module directly in
any Node-based build system (Webpack, Vite, Rollup, etc.) or server script:

```javascript
import { optimizeToAvif } from 'avif-image-optimizer';
```

If your project still uses CommonJS modules, use a dynamic import:

```javascript
const { optimizeToAvif } = await import('avif-image-optimizer');
```

## 📖 Usage

### Command Line Interface

```bash
avif-optimizer <input> [options]
```

#### Options

| Option | Short | Description | Default |
|--------|-------|-------------|---------|
| `--max-width` | `-w` | Maximum width in pixels | 1200 |
| `--max-height` | `-h` | Maximum height in pixels | 1200 |
| `--quality` | `-q` | AVIF quality (1-100) | 60 |
| `--effort` | `-e` | Compression effort (1-10) | 6 |
| `--output-dir` | `-o` | Output directory | Same as input |
| `--recursive` | `-r` | Search subdirectories | false |
| `--json` | | Output conversion results as JSON | false |
| `--exclude` | `-x` | Glob pattern(s) to exclude | None |
| `--no-preserve-original` | | Delete originals after conversion | false |
<<<<<<< HEAD
| `--verbose` | | Enable verbose output | false |
| `--quiet` | | Suppress all output except errors and summary | false |
=======
| `--dry-run` | `-d` | Show files that would be processed without converting | false |
>>>>>>> 8c6a9daa

#### Examples

```bash
# Convert single file with high quality
avif-optimizer hero-image.jpg --quality 85

# Convert directory recursively with size limit
avif-optimizer ./photos --recursive --max-width 1920

# Convert to specific output directory
avif-optimizer ./images --output-dir ./optimized --recursive

# Convert with custom compression (faster, larger files)
avif-optimizer batch/*.png --effort 3

# Convert without preserving originals
avif-optimizer temp-images/ --no-preserve-original

<<<<<<< HEAD
# Suppress output except final summary
avif-optimizer photo.jpg --quiet
=======
# Generate JSON report
avif-optimizer ./images --json

# Preview changes without writing output
avif-optimizer ./images --dry-run

# Exclude thumbnail files
avif-optimizer ./images --exclude "*.thumb.*"
>>>>>>> 8c6a9daa
```

### Programmatic API

```javascript
import { optimizeToAvif, batchConvert, convertImageToAvif } from 'avif-image-optimizer';

// Quick optimization with defaults
await optimizeToAvif('./images');

// Custom configuration
await optimizeToAvif('./photos', {
  quality: 80,
  maxWidth: 1920,
  outputDir: './optimized'
});

// Convert single file
const result = await convertImageToAvif('./photo.jpg', {
  quality: 70,
  maxWidth: 1200
});

// Batch convert array of files
const results = await batchConvert([
  './img1.jpg',
  './img2.png',
  './img3.webp'
], { quality: 65 });
```

## 🎨 Supported Formats

| Input Format | Extension | Notes |
|--------------|-----------|-------|
| JPEG | `.jpg`, `.jpeg` | Most common web format |
| PNG | `.png` | Lossless, transparency support |
| WebP | `.webp` | Modern format, good compression |
| TIFF | `.tiff`, `.tif` | High-quality, uncompressed |

**Output:** All formats convert to `.avif` with optimal compression.

## 📊 Performance Benefits

### File Size Comparison

| Original Format | Typical Size | AVIF Size | Savings |
|-----------------|--------------|-----------|---------|
| JPEG (high quality) | 500KB | 150KB | 70% |
| PNG (photo) | 2.5MB | 200KB | 92% |
| PNG (graphics) | 800KB | 120KB | 85% |
| WebP | 400KB | 120KB | 70% |

### Real-World Example

```
Original: photo.jpg (2,048×1,536px, 1.2MB)
Optimized: photo.avif (1,200×900px, 89KB)
Result: 92.6% size reduction, perfect quality
```

## 🔧 Quality Settings Guide

| Quality | Use Case | File Size | Visual Quality |
|---------|----------|-----------|----------------|
| 30-40 | Thumbnails, backgrounds | Smallest | Good |
| 50-60 | General web images | Balanced | Excellent |
| 70-80 | Hero images, portfolios | Larger | Outstanding |
| 85-95 | Professional photography | Largest | Perfect |

## 🌐 Browser Support

AVIF is supported by **93%+ of browsers** (as of 2024):

- ✅ Chrome 85+
- ✅ Firefox 93+  
- ✅ Safari 16.1+
- ✅ Edge 121+

### Implementation in HTML

```html
<picture>
  <source srcset="image.avif" type="image/avif">
  <source srcset="image.webp" type="image/webp">
  <img src="image.jpg" alt="Fallback for older browsers">
</picture>
```

## 🛠️ Advanced Usage

### Batch Processing Large Directories

```bash
# Process thousands of images with progress
find ./massive-photo-library -name "*.jpg" -exec avif-optimizer {} \;

# Or use the recursive option
avif-optimizer ./massive-photo-library --recursive --effort 4
```

### Integration with Build Systems

```javascript
// webpack.config.js
import { optimizeToAvif } from 'avif-image-optimizer';

export default {
  // ... your webpack config
  plugins: [
    {
      apply: (compiler) => {
        compiler.hooks.afterEmit.tapAsync('AVIFOptimizer', async (compilation, callback) => {
          await optimizeToAvif('./dist/images');
          callback();
        });
      }
    }
  ]
};
```

### Custom Processing Pipeline

```javascript
import { convertImageToAvif, SUPPORTED_FORMATS } from 'avif-image-optimizer';
import { glob } from 'glob';

// Process images with custom logic
const files = await glob('./src/**/*.{jpg,png}');
const results = [];

for (const file of files) {
  // Apply different settings based on image type
  const isHeroImage = file.includes('hero');
  const quality = isHeroImage ? 85 : 60;
  const maxWidth = isHeroImage ? 1920 : 1200;
  
  const result = await convertImageToAvif(file, {
    quality,
    maxWidth,
    outputDir: './optimized'
  });
  
  results.push(result);
}

console.log(`Optimized ${results.length} images`);
```

## 🚨 Troubleshooting

### Sharp Installation Issues

If Sharp fails to install:

```bash
# Clear npm cache
npm cache clean --force

# Reinstall Sharp
npm uninstall sharp
npm install sharp

# For Apple Silicon Macs
npm install --platform=darwin --arch=arm64 sharp
```

### Memory Issues with Large Images

For very large images:

```bash
# Increase Node.js memory limit
NODE_OPTIONS="--max-old-space-size=4096" avif-optimizer huge-image.tif
```

### Permission Errors

```bash
# Make CLI executable (Linux/Mac)
chmod +x ./node_modules/.bin/avif-optimizer

# Or run with node directly
node ./node_modules/avif-image-optimizer/src/cli.js
```

## 🔮 Roadmap

- [ ] **HEIC/HEIF Support** - Convert iPhone photos
- [ ] **Batch Processing UI** - Web interface for bulk conversion
- [ ] **Progressive AVIF** - Generate multiple sizes for responsive images
- [ ] **Metadata Preservation** - Keep EXIF data when needed
- [ ] **Custom Presets** - Save quality/size configurations
- [ ] **Docker Image** - Containerized processing

## 🤝 Contributing

Contributions are welcome! Please feel free to submit a Pull Request.

1. Fork the repository
2. Create your feature branch (`git checkout -b feature/AmazingFeature`)
3. Commit your changes (`git commit -m 'Add some AmazingFeature'`)
4. Push to the branch (`git push origin feature/AmazingFeature`)
5. Open a Pull Request

## 📄 License

This project is licensed under the MIT License - see the [LICENSE](LICENSE) file for details.

## 🙏 Acknowledgments

- Built with [Sharp](https://sharp.pixelplumbing.com/) - High performance image processing
- AVIF format by [AOMedia](https://aomedia.org/)
- Inspired by the need for modern, efficient web images

---

**Made with ❤️ for the modern web**<|MERGE_RESOLUTION|>--- conflicted
+++ resolved
@@ -80,12 +80,9 @@
 | `--json` | | Output conversion results as JSON | false |
 | `--exclude` | `-x` | Glob pattern(s) to exclude | None |
 | `--no-preserve-original` | | Delete originals after conversion | false |
-<<<<<<< HEAD
 | `--verbose` | | Enable verbose output | false |
 | `--quiet` | | Suppress all output except errors and summary | false |
-=======
 | `--dry-run` | `-d` | Show files that would be processed without converting | false |
->>>>>>> 8c6a9daa
 
 #### Examples
 
@@ -105,10 +102,9 @@
 # Convert without preserving originals
 avif-optimizer temp-images/ --no-preserve-original
 
-<<<<<<< HEAD
 # Suppress output except final summary
 avif-optimizer photo.jpg --quiet
-=======
+
 # Generate JSON report
 avif-optimizer ./images --json
 
@@ -117,7 +113,6 @@
 
 # Exclude thumbnail files
 avif-optimizer ./images --exclude "*.thumb.*"
->>>>>>> 8c6a9daa
 ```
 
 ### Programmatic API
