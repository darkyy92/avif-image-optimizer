# AVIF Image Optimizer

> Fast, modern image optimizer that converts JPG, PNG and other formats to AVIF with intelligent resizing and compression.

[![npm version](https://badge.fury.io/js/avif-image-optimizer.svg)](https://badge.fury.io/js/avif-image-optimizer)
[![Node.js CI](https://github.com/darkyy92/avif-image-optimizer/workflows/Node.js%20CI/badge.svg)](https://github.com/darkyy92/avif-image-optimizer/actions)

## ✨ Features

- 🖼️ **Multi-format Support**: JPG, PNG, WebP, TIFF → AVIF conversion
- 📏 **Smart Resizing**: Intelligent resizing with aspect ratio preservation (never upscales)
- 🎯 **Quality Control**: Configurable quality settings optimized for web use
- 📁 **Batch Processing**: Process single files, directories, or glob patterns
- ⚡ **High Performance**: Uses Sharp library for lightning-fast processing
- 📊 **Detailed Reporting**: Shows file size savings and dimension changes
- 🚫 **Exclude Patterns**: Skip files matching glob patterns during batch runs
- 🌐 **Web Optimized**: AVIF format with 93%+ browser support and 50-90% size reduction

## 🚀 Quick Start

### Installation

```bash
# Install globally
npm install -g avif-image-optimizer

# Or install locally in your project
npm install avif-image-optimizer
```

### Basic Usage

```bash
# Convert a single image
avif-optimizer photo.jpg

# Convert all images in a directory
avif-optimizer ./images --recursive

# Convert with custom quality
avif-optimizer photo.png --quality 80

# Batch convert with size limit
avif-optimizer "*.{jpg,png}" --max-width 800
```

### Importing in Web Projects

After installing the package locally you can import the ES module directly in
any Node-based build system (Webpack, Vite, Rollup, etc.) or server script:

```javascript
import { optimizeToAvif } from 'avif-image-optimizer';
```

If your project still uses CommonJS modules, use a dynamic import:

```javascript
const { optimizeToAvif } = await import('avif-image-optimizer');
```

## 📖 Usage

### Command Line Interface

```bash
avif-optimizer <input> [options]
```

#### Options

| Option | Short | Description | Default |
|--------|-------|-------------|---------|
| `--max-width` | `-w` | Maximum width in pixels | 1200 |
| `--max-height` | `-h` | Maximum height in pixels | 1200 |
| `--quality` | `-q` | AVIF quality (1-100) | 60 |
| `--effort` | `-e` | Compression effort (1-10) | 6 |
| `--output-dir` | `-o` | Output directory | Same as input |
| `--recursive` | `-r` | Search subdirectories | false |
<<<<<<< HEAD
| `--json` | | Output conversion results as JSON | false |
=======
| `--exclude` | `-x` | Glob pattern(s) to exclude | None |
>>>>>>> 2a28d17c
| `--no-preserve-original` | | Delete originals after conversion | false |
| `--dry-run` | `-d` | Show files that would be processed without converting | false |

#### Examples

```bash
# Convert single file with high quality
avif-optimizer hero-image.jpg --quality 85

# Convert directory recursively with size limit
avif-optimizer ./photos --recursive --max-width 1920

# Convert to specific output directory
avif-optimizer ./images --output-dir ./optimized --recursive

# Convert with custom compression (faster, larger files)
avif-optimizer batch/*.png --effort 3

# Convert without preserving originals
avif-optimizer temp-images/ --no-preserve-original

<<<<<<< HEAD
# Generate JSON report
avif-optimizer ./images --json
=======
# Preview changes without writing output
avif-optimizer ./images --dry-run

# Exclude thumbnail files
avif-optimizer ./images --exclude "*.thumb.*"
>>>>>>> 2a28d17c
```

### Programmatic API

```javascript
import { optimizeToAvif, batchConvert, convertImageToAvif } from 'avif-image-optimizer';

// Quick optimization with defaults
await optimizeToAvif('./images');

// Custom configuration
await optimizeToAvif('./photos', {
  quality: 80,
  maxWidth: 1920,
  outputDir: './optimized'
});

// Convert single file
const result = await convertImageToAvif('./photo.jpg', {
  quality: 70,
  maxWidth: 1200
});

// Batch convert array of files
const results = await batchConvert([
  './img1.jpg',
  './img2.png',
  './img3.webp'
], { quality: 65 });
```

## 🎨 Supported Formats

| Input Format | Extension | Notes |
|--------------|-----------|-------|
| JPEG | `.jpg`, `.jpeg` | Most common web format |
| PNG | `.png` | Lossless, transparency support |
| WebP | `.webp` | Modern format, good compression |
| TIFF | `.tiff`, `.tif` | High-quality, uncompressed |

**Output:** All formats convert to `.avif` with optimal compression.

## 📊 Performance Benefits

### File Size Comparison

| Original Format | Typical Size | AVIF Size | Savings |
|-----------------|--------------|-----------|---------|
| JPEG (high quality) | 500KB | 150KB | 70% |
| PNG (photo) | 2.5MB | 200KB | 92% |
| PNG (graphics) | 800KB | 120KB | 85% |
| WebP | 400KB | 120KB | 70% |

### Real-World Example

```
Original: photo.jpg (2,048×1,536px, 1.2MB)
Optimized: photo.avif (1,200×900px, 89KB)
Result: 92.6% size reduction, perfect quality
```

## 🔧 Quality Settings Guide

| Quality | Use Case | File Size | Visual Quality |
|---------|----------|-----------|----------------|
| 30-40 | Thumbnails, backgrounds | Smallest | Good |
| 50-60 | General web images | Balanced | Excellent |
| 70-80 | Hero images, portfolios | Larger | Outstanding |
| 85-95 | Professional photography | Largest | Perfect |

## 🌐 Browser Support

AVIF is supported by **93%+ of browsers** (as of 2024):

- ✅ Chrome 85+
- ✅ Firefox 93+  
- ✅ Safari 16.1+
- ✅ Edge 121+

### Implementation in HTML

```html
<picture>
  <source srcset="image.avif" type="image/avif">
  <source srcset="image.webp" type="image/webp">
  <img src="image.jpg" alt="Fallback for older browsers">
</picture>
```

## 🛠️ Advanced Usage

### Batch Processing Large Directories

```bash
# Process thousands of images with progress
find ./massive-photo-library -name "*.jpg" -exec avif-optimizer {} \;

# Or use the recursive option
avif-optimizer ./massive-photo-library --recursive --effort 4
```

### Integration with Build Systems

```javascript
// webpack.config.js
import { optimizeToAvif } from 'avif-image-optimizer';

export default {
  // ... your webpack config
  plugins: [
    {
      apply: (compiler) => {
        compiler.hooks.afterEmit.tapAsync('AVIFOptimizer', async (compilation, callback) => {
          await optimizeToAvif('./dist/images');
          callback();
        });
      }
    }
  ]
};
```

### Custom Processing Pipeline

```javascript
import { convertImageToAvif, SUPPORTED_FORMATS } from 'avif-image-optimizer';
import { glob } from 'glob';

// Process images with custom logic
const files = await glob('./src/**/*.{jpg,png}');
const results = [];

for (const file of files) {
  // Apply different settings based on image type
  const isHeroImage = file.includes('hero');
  const quality = isHeroImage ? 85 : 60;
  const maxWidth = isHeroImage ? 1920 : 1200;
  
  const result = await convertImageToAvif(file, {
    quality,
    maxWidth,
    outputDir: './optimized'
  });
  
  results.push(result);
}

console.log(`Optimized ${results.length} images`);
```

## 🚨 Troubleshooting

### Sharp Installation Issues

If Sharp fails to install:

```bash
# Clear npm cache
npm cache clean --force

# Reinstall Sharp
npm uninstall sharp
npm install sharp

# For Apple Silicon Macs
npm install --platform=darwin --arch=arm64 sharp
```

### Memory Issues with Large Images

For very large images:

```bash
# Increase Node.js memory limit
NODE_OPTIONS="--max-old-space-size=4096" avif-optimizer huge-image.tif
```

### Permission Errors

```bash
# Make CLI executable (Linux/Mac)
chmod +x ./node_modules/.bin/avif-optimizer

# Or run with node directly
node ./node_modules/avif-image-optimizer/src/cli.js
```

## 🔮 Roadmap

- [ ] **HEIC/HEIF Support** - Convert iPhone photos
- [ ] **Batch Processing UI** - Web interface for bulk conversion
- [ ] **Progressive AVIF** - Generate multiple sizes for responsive images
- [ ] **Metadata Preservation** - Keep EXIF data when needed
- [ ] **Custom Presets** - Save quality/size configurations
- [ ] **Docker Image** - Containerized processing

## 🤝 Contributing

Contributions are welcome! Please feel free to submit a Pull Request.

1. Fork the repository
2. Create your feature branch (`git checkout -b feature/AmazingFeature`)
3. Commit your changes (`git commit -m 'Add some AmazingFeature'`)
4. Push to the branch (`git push origin feature/AmazingFeature`)
5. Open a Pull Request

## 📄 License

This project is licensed under the MIT License - see the [LICENSE](LICENSE) file for details.

## 🙏 Acknowledgments

- Built with [Sharp](https://sharp.pixelplumbing.com/) - High performance image processing
- AVIF format by [AOMedia](https://aomedia.org/)
- Inspired by the need for modern, efficient web images

---

**Made with ❤️ for the modern web**<|MERGE_RESOLUTION|>--- conflicted
+++ resolved
@@ -77,11 +77,8 @@
 | `--effort` | `-e` | Compression effort (1-10) | 6 |
 | `--output-dir` | `-o` | Output directory | Same as input |
 | `--recursive` | `-r` | Search subdirectories | false |
-<<<<<<< HEAD
 | `--json` | | Output conversion results as JSON | false |
-=======
 | `--exclude` | `-x` | Glob pattern(s) to exclude | None |
->>>>>>> 2a28d17c
 | `--no-preserve-original` | | Delete originals after conversion | false |
 | `--dry-run` | `-d` | Show files that would be processed without converting | false |
 
@@ -103,16 +100,14 @@
 # Convert without preserving originals
 avif-optimizer temp-images/ --no-preserve-original
 
-<<<<<<< HEAD
 # Generate JSON report
 avif-optimizer ./images --json
-=======
+
 # Preview changes without writing output
 avif-optimizer ./images --dry-run
 
 # Exclude thumbnail files
 avif-optimizer ./images --exclude "*.thumb.*"
->>>>>>> 2a28d17c
 ```
 
 ### Programmatic API
